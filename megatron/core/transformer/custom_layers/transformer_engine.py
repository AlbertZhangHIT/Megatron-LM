import os
from importlib.metadata import version
from typing import Callable

import torch
import transformer_engine as te
from pkg_resources import packaging

from megatron.core import ModelParallelConfig
from megatron.core.parallel_state import (
    get_context_parallel_global_ranks,
    get_context_parallel_group,
    get_tensor_model_parallel_group,
)
from megatron.core.tensor_parallel import get_cuda_rng_tracker
from megatron.core.transformer.enums import AttnMaskType
from megatron.core.transformer.transformer_config import TransformerConfig
from megatron.core.transformer.utils import make_sharded_tensors_for_checkpoint


def _get_extra_te_kwargs(config: TransformerConfig):
    extra_transformer_engine_kwargs = {
        "params_dtype": config.params_dtype,
    }

    te_version = packaging.version.Version(version("transformer-engine"))
    if te_version >= packaging.version.Version("0.12.0"):
        if config.use_cpu_initialization:
            extra_transformer_engine_kwargs["device"] = 'cpu'
        else:
            extra_transformer_engine_kwargs["device"] = torch.cuda.current_device()
    return extra_transformer_engine_kwargs


class TENorm:
    """
    A conditional wrapper to initialize an instance of Transformer-Engine's
    `LayerNorm` or `RMSNorm` based on input
    """

    # TODO should we ditch normalization config and just use spec to choose LayerNorm vs RMSNorm?
    def __new__(
        cls, config: TransformerConfig, hidden_size: int, eps: float = 1e-5,
    ):
        if config.normalization == "LayerNorm":
            instance = te.pytorch.LayerNorm(
                hidden_size=hidden_size,
                eps=eps,
                sequence_parallel=config.sequence_parallel,
                zero_centered_gamma=config.layernorm_zero_centered_gamma,
                **_get_extra_te_kwargs(config),
            )
        elif config.normalization == "RMSNorm":
            assert hasattr(
                te.pytorch, "RMSNorm"
            ), "Transformer-Engine >= v0.11 required to use this feature"
            instance = te.pytorch.RMSNorm(
                hidden_size=hidden_size,
                eps=eps,
                sequence_parallel=config.sequence_parallel,
                zero_centered_gamma=config.layernorm_zero_centered_gamma,
                **_get_extra_te_kwargs(config),
            )
        else:
            raise Exception('Only LayerNorm and RMSNorm are curently supported')

        return instance


class TELinear(te.pytorch.Linear):
    """
    Wrapper for the Transformer-Engine's `Linear` layer.

    Note that if Megatron's parallel_state has not been initialized
    yet, the tp_group passed to TE will be None and must be set later
    via set_tensor_parallel_group().
    """

    def __init__(
        self,
        input_size: int,
        output_size: int,
        *,
        parallel_mode: str,
        config: ModelParallelConfig,
        init_method: Callable,
        bias: bool,
        skip_bias_add: bool,
        skip_weight_param_allocation: bool,
    ):
        self.config = config

        # TE returns a zero length Tensor when bias=False and
        # return_bias=True, but we prefer None.  So in that case we
        # tell TE to not return the bias, and return None
        # ourselves. This way our forward always returns two values
        # and we don't have to deal with the zero length Tensor.
        self.te_return_bias = skip_bias_add and bias

        if skip_weight_param_allocation:
            raise ValueError(
                'Transformer Engine linear layers do not support skip_weight_param_allocation'
            )

        extra_kwargs = _get_extra_te_kwargs(config)

        te_version = packaging.version.Version(version("transformer-engine"))
        if te_version >= packaging.version.Version("0.8.0"):
            extra_kwargs["ub_split_ag"] = (
                self.config.tp_comm_overlap and self.config.tp_comm_split_ag
            )
            extra_kwargs["ub_split_rs"] = (
                self.config.tp_comm_overlap and self.config.tp_comm_split_rs
            )

        super().__init__(
            in_features=input_size,
            out_features=output_size,
            sequence_parallel=self.config.sequence_parallel,
            fuse_wgrad_accumulation=self.config.gradient_accumulation_fusion,
            tp_group=get_tensor_model_parallel_group(check_initialized=False),
            tp_size=self.config.tensor_model_parallel_size,
            get_rng_state_tracker=get_cuda_rng_tracker,
            init_method=init_method,
            bias=bias,
            return_bias=self.te_return_bias,
            parallel_mode=parallel_mode,
            **extra_kwargs,
        )

    def forward(self, x):
        out = super().forward(x)

        # TE only returns a tuple when return_bias is True, otherwise
        # it returns a single Tensor, we always want to return two
        # values regardless of the arguments.
        if self.te_return_bias:
            return out
        return out, None


class TELayerNormColumnParallelLinear(te.pytorch.LayerNormLinear):
    """
    Wrapper for the Transformer-Engine's `LayerNormLinear` layer that combines
    layernorm and linear layers
    """

    def __init__(
        self,
        input_size: int,
        output_size: int,
        *,
        config: TransformerConfig,
        init_method: Callable,
        gather_output: bool,
        bias: bool,
        skip_bias_add: bool,
        is_expert: bool,
        skip_weight_param_allocation: bool = False,
    ):
        self.config = config

        if gather_output:
            raise ValueError('Transformer Engine linear layers do not support gather_output = True')

        if is_expert:
            raise ValueError('Transformer Engine linear layers do not yet support MoE')

        if skip_weight_param_allocation:
            raise ValueError(
                'Transformer Engine linear layers do not support skip_weight_param_allocation'
            )

        # TE returns a zero length Tensor when bias=False and
        # return_bias=True, but we prefer None.  So in that case we
        # tell TE to not return the bias, and return None
        # ourselves. This way our forward always returns two values
        # and we don't have to deal with the zero length Tensor.
        self.te_return_bias = skip_bias_add and bias

        extra_kwargs = _get_extra_te_kwargs(config)

        # Only Transformer-Engine version >= 0.11.0 supports `RMSNorm`
        te_version = packaging.version.Version(version("transformer-engine"))
        if te_version >= packaging.version.Version("0.11.0"):
            extra_kwargs["normalization"] = self.config.normalization
        elif self.config.normalization != "LayerNorm":
            raise ValueError(
                f"Transformer Engine v{te_version} does not support {self.config.normalization}."
            )

        if te_version >= packaging.version.Version("0.8.0"):
            extra_kwargs["ub_bulk_wgrad"] = (
                self.config.tp_comm_overlap and self.config.tp_comm_bulk_wgrad
            )
            extra_kwargs["ub_bulk_dgrad"] = (
                self.config.tp_comm_overlap and self.config.tp_comm_bulk_dgrad
            )
            extra_kwargs["ub_split_ag"] = (
                self.config.tp_comm_overlap and self.config.tp_comm_split_ag
            )

        super().__init__(
            in_features=input_size,
            out_features=output_size,
            eps=self.config.layernorm_epsilon,
            sequence_parallel=self.config.sequence_parallel,
            fuse_wgrad_accumulation=self.config.gradient_accumulation_fusion,
            tp_group=get_tensor_model_parallel_group(check_initialized=False),
            tp_size=self.config.tensor_model_parallel_size,
            get_rng_state_tracker=get_cuda_rng_tracker,
            init_method=init_method,
            bias=bias,
            return_bias=self.te_return_bias,
            parallel_mode="column",
            return_layernorm_output=False,
            zero_centered_gamma=self.config.layernorm_zero_centered_gamma,
            **extra_kwargs,
        )

    def forward(self, x):
        out = super().forward(x)

        # TE only returns a tuple when return_bias is True, otherwise
        # it returns a single Tensor, we always want to return two
        # values regardless of the arguments.
        if self.te_return_bias:
            return out
        return out, None

    def sharded_state_dict(self, prefix='', sharded_key_prefix=None, sharded_offsets=()):
        """ Sharding along axis 0, bias sharded """
        state_dict = self.state_dict(prefix='', keep_vars=True)
        return make_sharded_tensors_for_checkpoint(
            state_dict, prefix, sharded_key_prefix, {'weight': 0, 'bias': 0}, sharded_offsets
        )


class TEColumnParallelLinear(TELinear):
    """
    Wrapper for the Transformer-Engine's `Linear` layer but specialized similar
    to megatron's `ColumnParallelLinear` layer.
    """

    def __init__(
        self,
        input_size: int,
        output_size: int,
        *,
        config: ModelParallelConfig,
        init_method: Callable,
        gather_output: bool,
        bias: bool,
        skip_bias_add: bool,
        is_expert: bool,
        skip_weight_param_allocation: bool = False,
    ):
        if gather_output:
            raise ValueError('Transformer Engine linear layers do not support gather_output = True')

        if is_expert:
            raise ValueError('Transformer Engine linear layers do not yet support MoE')

        super().__init__(
            input_size=input_size,
            output_size=output_size,
            parallel_mode="column",
            config=config,
            init_method=init_method,
            bias=bias,
            skip_bias_add=skip_bias_add,
            skip_weight_param_allocation=skip_weight_param_allocation,
        )

    def sharded_state_dict(self, prefix='', sharded_key_prefix=None, sharded_offsets=()):
        """ Sharding along axis 0, bias sharded """
        state_dict = self.state_dict(prefix='', keep_vars=True)
        return make_sharded_tensors_for_checkpoint(
            state_dict, prefix, sharded_key_prefix, {'weight': 0, 'bias': 0}, sharded_offsets
        )


class TERowParallelLinear(TELinear):
    """
    Wrapper for the Transformer-Engine's `Linear` layer but specialized similar
    to megatron's `RowParallelLinear` layer.
    """

    def __init__(
        self,
        input_size: int,
        output_size: int,
        *,
        config: ModelParallelConfig,
        init_method: Callable,
        bias: bool,
        input_is_parallel: bool,
        skip_bias_add: bool,
        is_expert: bool,
    ):
        if not input_is_parallel:
            raise ValueError(
                "Transformer Engine linear layers do not support input_is_parallel = False"
            )

        if is_expert:
            raise ValueError('Transformer Engine linear layers do not yet support MoE')

        super().__init__(
            input_size=input_size,
            output_size=output_size,
            parallel_mode="row",
            config=config,
            init_method=init_method,
            bias=bias,
            skip_bias_add=skip_bias_add,
            skip_weight_param_allocation=False,  # We don't currently use this for row parallel layers
        )

    def sharded_state_dict(self, prefix='', sharded_key_prefix=None, sharded_offsets=()):
        """ Sharding along axis 1, bias not sharded """
        state_dict = self.state_dict(prefix='', keep_vars=True)
        return make_sharded_tensors_for_checkpoint(
            state_dict, prefix, sharded_key_prefix, {'weight': 1}, sharded_offsets
        )


class TEDotProductAttention(te.pytorch.DotProductAttention):
    """
    Wrapper for the Transformer-Engine's `DotProductAttention` layer that also
    has "flash attention" enabled.

    Note that if Megatron's parallel_state has not been initialized yet, the
    tp_group and cp_group passed to TE will be None and must be set later
    via set_tensor_parallel_group() and set_context_parallel_group().
    """

    cp_stream: torch.cuda.Stream = None

    def __init__(
        self,
        config: TransformerConfig,
<<<<<<< HEAD
        layer_number: int = 1,
        attn_mask_type: AttnMaskType = AttnMaskType.padding,
        attention_dropout: float = None,
        **kwargs
=======
        layer_number: int,
        attn_mask_type: AttnMaskType,
        attention_type: str,
>>>>>>> e4ef38e1
    ):
        self.config = config

        if self.config.apply_query_key_layer_scaling != bool(
            int(os.getenv('NVTE_APPLY_QK_LAYER_SCALING', '0'))
        ):
            raise ValueError(
                f"apply_query_key_layer_scaling is {self.config.apply_query_key_layer_scaling} "
                f"but environment variable NVTE_APPLY_QK_LAYER_SCALING is "
                f"{os.getenv('NVTE_APPLY_QK_LAYER_SCALING')}. Transformer Engine does not support "
                f"setting query key layer scaling via argument, so these two must match."
            )

        extra_kwargs = {}
        te_version = packaging.version.Version(version("transformer-engine"))
        if te_version >= packaging.version.Version("0.11.0"):
            extra_kwargs["num_gqa_groups"] = self.config.num_query_groups
        elif self.config.num_query_groups != self.config.num_attention_heads:
            raise ValueError(
                f"Transformer Engine v{te_version} does not support Grouped Query Attention, "
                f"use a newer version of Transformer Engine. "
                f"(num_query_groups ({self.config.num_query_groups}) != "
                f"num_attention_heads ({self.config.num_attention_heads}))"
            )

        if te_version >= packaging.version.Version("0.10.0"):
            extra_kwargs["attention_type"] = attention_type
            # older version don't need attention_type

        # Only Transformer-Engine version > 0.13.0 supports context parallelism
        te_version = packaging.version.Version(version("transformer-engine"))
        if te_version > packaging.version.Version("0.13.0"):
            if getattr(TEDotProductAttention, "cp_stream") is None:
                TEDotProductAttention.cp_stream = torch.cuda.Stream()
            extra_kwargs["cp_group"] = get_context_parallel_group(check_initialized=False)
            extra_kwargs["cp_global_ranks"] = get_context_parallel_global_ranks(
                check_initialized=False
            )
            extra_kwargs["cp_stream"] = TEDotProductAttention.cp_stream
        else:
            assert (
                self.config.context_parallel_size == 1
            ), "Only Transformer-Engine version > 0.13.0 supports context parallelism"

        super().__init__(
            num_attention_heads=self.config.num_attention_heads,
            kv_channels=self.config.kv_channels,
<<<<<<< HEAD
            attention_dropout=self.config.attention_dropout
            if attention_dropout is None
            else attention_dropout,
            layer_number=layer_number,
=======
            attention_dropout=self.config.attention_dropout,
>>>>>>> e4ef38e1
            attn_mask_type=attn_mask_type.name,
            sequence_parallel=self.config.sequence_parallel,
            tp_size=self.config.tensor_model_parallel_size,
            get_rng_state_tracker=get_cuda_rng_tracker,
            tp_group=get_tensor_model_parallel_group(check_initialized=False),
            layer_number=layer_number,
            **extra_kwargs,
        )<|MERGE_RESOLUTION|>--- conflicted
+++ resolved
@@ -340,16 +340,10 @@
     def __init__(
         self,
         config: TransformerConfig,
-<<<<<<< HEAD
-        layer_number: int = 1,
-        attn_mask_type: AttnMaskType = AttnMaskType.padding,
-        attention_dropout: float = None,
-        **kwargs
-=======
         layer_number: int,
         attn_mask_type: AttnMaskType,
         attention_type: str,
->>>>>>> e4ef38e1
+        attention_dropout: float = None,
     ):
         self.config = config
 
@@ -397,14 +391,9 @@
         super().__init__(
             num_attention_heads=self.config.num_attention_heads,
             kv_channels=self.config.kv_channels,
-<<<<<<< HEAD
             attention_dropout=self.config.attention_dropout
             if attention_dropout is None
             else attention_dropout,
-            layer_number=layer_number,
-=======
-            attention_dropout=self.config.attention_dropout,
->>>>>>> e4ef38e1
             attn_mask_type=attn_mask_type.name,
             sequence_parallel=self.config.sequence_parallel,
             tp_size=self.config.tensor_model_parallel_size,
